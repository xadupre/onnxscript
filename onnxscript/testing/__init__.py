--- conflicted
+++ resolved
@@ -1,12 +1,5 @@
-<<<<<<< HEAD
-# -------------------------------------------------------------------------
-# Copyright (c) Microsoft Corporation. All rights reserved.
-# Licensed under the MIT License.
-# --------------------------------------------------------------------------
-=======
 # Copyright (c) Microsoft Corporation.
 # Licensed under the MIT License.
->>>>>>> 8b1a63b6
 from __future__ import annotations
 
 __all__ = [
