--- conflicted
+++ resolved
@@ -1039,13 +1039,8 @@
                 if match.bindings[pattern_value.name] == value:
                     return True
                 return self.fail(
-<<<<<<< HEAD
-                    f"Variable {pattern_value.name} is bound to multiple values "
-                    f"value is {value!r}, bound value is {match.bindings[pattern_value.name]!r}."
-=======
-                    f"Variable {pattern_value.name} is bound to multiple values. "
+                    f"Variable {pattern_value.name} is bound to multiple values, "
                     f"value is {value}, bound value is {match.bindings[pattern_value.name]}."
->>>>>>> c594302c
                 )
             match.bindings[pattern_value.name] = value
         return True
